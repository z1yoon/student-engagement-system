# InsightFace model data
insightface_data/
insightface_data/*
models/
models/*
<<<<<<< HEAD
=======
*/models/
**/models/

# Model files and weights
*.onnx
*.bin
*.pth
*.h5
*.pb
*.tflite
*.mlmodel
*.weights
*.pt

# MediaPipe cache
.mediapipe/
*/.mediapipe/

# Images and media files
*.jpg
*.jpeg
*.png
*.gif
*.mp4
*.mov
*.avi
*.webm

# Large datasets
data/
datasets/
*/data/
>>>>>>> 9d498147

# Backend
backend/__pycache__/
backend/*.pyc
backend/*.pyo
backend/*.pyd
backend/venv/
backend/.env
backend/*.env
backend/logs/
backend/*.log
backend/db.sqlite3
backend/.pytest_cache/

# Frontend
frontend/node_modules/
frontend/npm-debug.log*
frontend/yarn-debug.log*
frontend/yarn-error.log*
frontend/dist/
frontend/build/
frontend/coverage/
frontend/.cache/

# Docker & Deployment
*.dockerignore
docker-compose.override.yml
docker-compose.dev.yml
.docker/
.k8s/

# IDE & System
.vscode/
.idea/
.DS_Store
*.sw?
Thumbs.db
desktop.ini

# Temporary files
temp/
tmp/
*.tmp
*.bak
*.swp

# Python cache files
__pycache__/
*.py[cod]
*$py.class
.pytest_cache/
.coverage
htmlcov/
.tox/
.nox/

# Large log files
logs/
*.log
npm-debug.log*
yarn-debug.log*
yarn-error.log*

# Ignore environment files
.env
.env.*
!.env.example

# Ignore Azure Function runtime files
.python_packages
.venv
.func
local.settings.json<|MERGE_RESOLUTION|>--- conflicted
+++ resolved
@@ -3,41 +3,6 @@
 insightface_data/*
 models/
 models/*
-<<<<<<< HEAD
-=======
-*/models/
-**/models/
-
-# Model files and weights
-*.onnx
-*.bin
-*.pth
-*.h5
-*.pb
-*.tflite
-*.mlmodel
-*.weights
-*.pt
-
-# MediaPipe cache
-.mediapipe/
-*/.mediapipe/
-
-# Images and media files
-*.jpg
-*.jpeg
-*.png
-*.gif
-*.mp4
-*.mov
-*.avi
-*.webm
-
-# Large datasets
-data/
-datasets/
-*/data/
->>>>>>> 9d498147
 
 # Backend
 backend/__pycache__/
